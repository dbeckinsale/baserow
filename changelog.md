--- conflicted
+++ resolved
@@ -3,11 +3,8 @@
 ## Unreleased
 
 * Fixed `'<' not supported between instances of 'NoneType' and 'int'` error. Blank string for a decimal value is now converted to `None` when using the REST API.
-<<<<<<< HEAD
 * Fix restoring table linking to trashed tables creating invalid link field. 
-=======
 * Fixed not being able to create or convert a single select field with edge case name.
->>>>>>> b2ec0b43
 
 ## Released (2022-01-13 1.8.2)
 
